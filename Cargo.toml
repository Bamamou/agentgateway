[package]
name = "mcp-gateway"
version = "0.1.0"
edition = "2024"
rust-version = "1.85"

[dependencies]
arcstr = { version = "1.2", features = ["serde"] }
async-stream = "0.3"
rmcp = { version = "0.1.2", features = [
  "client",
  "transport-sse",
  "transport-child-process",
] }
tokio = { version = "1.42", features = ["full"] }
serde = { version = "1.0", features = ["derive"] }
serde_json = "1.0"
tracing = "0.1"
tracing-subscriber = { version = "0.3", features = ["env-filter"] }
rand = "0.8"
futures = "0.3"
anyhow = "1.0"
clap = { version = "4.5", features = ["derive"] }
axum = { version = "0.8", features = ["macros"] }
tokio-stream = { version = "0.1" }
tokio-util = { version = "0.7", features = ["codec"] }
http = "1.3"
base64 = "0.22"
prost = "0.13"
prost-types = "0.13"
tonic = { version = "0.12", default-features = false, features = [
  "prost",
  "codegen",
  "transport"
] }
split-iter = "0.1"
thiserror = "2.0"
<<<<<<< HEAD
prometheus-client = { version = "0.23" }

=======
serde_yaml = "0.9.34"
ppp = "2.3.0"
bytes = "1.10.1"
>>>>>>> c9d4e62e

[build-dependencies]
tonic-build = { version = "0.12", features = [
  "prost",
] }
prost-build = "0.13"
anyhow = "1.0"
rustc_version = "0.4"

[lib]
path = "src/lib.rs"
bench = false

[[bin]]
name = "mcp-gateway"
path = "src/main.rs"
bench = false<|MERGE_RESOLUTION|>--- conflicted
+++ resolved
@@ -35,14 +35,10 @@
 ] }
 split-iter = "0.1"
 thiserror = "2.0"
-<<<<<<< HEAD
 prometheus-client = { version = "0.23" }
-
-=======
 serde_yaml = "0.9.34"
 ppp = "2.3.0"
 bytes = "1.10.1"
->>>>>>> c9d4e62e
 
 [build-dependencies]
 tonic-build = { version = "0.12", features = [
